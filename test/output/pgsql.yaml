--- conflicted
+++ resolved
@@ -4166,10 +4166,7 @@
 
          ----
          /school{name,exists(department),this(){exists(department)}?name!~'art'}
-<<<<<<< HEAD
          SELECT "school_1"."name", EXISTS((SELECT TRUE AS "!" FROM "ad"."department" AS "department" WHERE (("school_1"."code" = "department"."school") AND (NOT (TRUE IS NOT DISTINCT FROM NULL))))), "school_2"."!" FROM "ad"."school" AS "school_1" LEFT OUTER JOIN (SELECT EXISTS((SELECT TRUE AS "!" FROM "ad"."department" AS "department" WHERE (("school"."code" = "department"."school") AND (NOT (TRUE IS NOT DISTINCT FROM NULL))))) AS "!", "school"."code" FROM "ad"."school" AS "school" WHERE (NOT (POSITION(LOWER('art') IN LOWER(CAST("school"."name" AS TEXT))) > 0))) AS "school_2" ON (("school_1"."code" = "school_2"."code")) ORDER BY "school_1"."code" ASC
-=======
-         SELECT "school_1"."name", EXISTS((SELECT TRUE FROM "ad"."department" AS "department" WHERE ((NOT (TRUE IS NOT DISTINCT FROM NULL)) AND ("school_1"."code" = "department"."school")))), "school_2"."!" FROM "ad"."school" AS "school_1" LEFT OUTER JOIN (SELECT EXISTS((SELECT TRUE FROM "ad"."department" AS "department" WHERE ((NOT (TRUE IS NOT DISTINCT FROM NULL)) AND ("school"."code" = "department"."school")))) AS "!", "school"."code" FROM "ad"."school" AS "school" WHERE (NOT (POSITION(LOWER('art') IN LOWER("school"."name")) > 0))) AS "school_2" ON (("school_1"."code" = "school_2"."code")) ORDER BY "school_1"."code" ASC
   - id: table-expressions
     tests:
     - uri: /(school?code='art').department
@@ -4187,8 +4184,7 @@
 
          ----
          /(school?code='art').department
-         SELECT "department"."code", "department"."name", "department"."school" FROM "ad"."school" AS "school_2" INNER JOIN "ad"."department" AS "department" ON (("school_2"."code" = "department"."school")) WHERE ("school_2"."code" = 'art') ORDER BY "school_2"."code" ASC, 1 ASC
->>>>>>> 573f9ffa
+         SELECT "department"."code", "department"."name", "department"."school" FROM "ad"."school" AS "school_2" INNER JOIN "ad"."department" AS "department" ON (("school_2"."code" = "department"."school")) WHERE (CAST("school_2"."code" AS TEXT) = 'art') ORDER BY "school_2"."code" ASC, 1 ASC
   - id: formatters
     tests:
     - uri: /school
@@ -5239,13 +5235,8 @@
 
          ----
          /program?school='bus'&degree!='bs'
-<<<<<<< HEAD
          SELECT "program"."school", "program"."code", "program"."title", "program"."degree" FROM "ad"."program" AS "program" WHERE ((CAST("program"."school" AS TEXT) = 'bus') AND (NOT (CAST("program"."degree" AS TEXT) = 'bs'))) ORDER BY 1 ASC, 2 ASC
-    - uri: /course{department, number, title}?credits<3&department.school='ns'
-=======
-         SELECT "program"."school", "program"."code", "program"."title", "program"."degree" FROM "ad"."program" AS "program" WHERE (("program"."school" = 'bus') AND (NOT ("program"."degree" = 'bs'))) ORDER BY 1 ASC, 2 ASC
     - uri: /course{department, number, title}? credits<3&department.school='ns'
->>>>>>> 573f9ffa
       status: 200 OK
       headers:
       - [Content-Type, text/plain; charset=UTF-8]
@@ -5262,13 +5253,44 @@
 
          ----
          /course{department,number,title}?credits<3&department.school='ns'
-<<<<<<< HEAD
+         SELECT "course"."department", "course"."number", "course"."title" FROM "ad"."course" AS "course" INNER JOIN (SELECT "department"."school", "department"."code" FROM "ad"."department" AS "department") AS "department_2" ON (("course"."department" = "department_2"."code")) WHERE ((CAST("course"."credits" AS INTEGER) < 3) AND (CAST("department_2"."school" AS TEXT) = 'ns')) ORDER BY 1 ASC, 2 ASC
+    - uri: /(course?credits<3&department.school='ns') {department, number, title}
+      status: 200 OK
+      headers:
+      - [Content-Type, text/plain; charset=UTF-8]
+      body: |2
+         | (course?credits<3&department.school='ns')            |
+        -+------------------------------------------------------+-
+         | department | number | title                          |
+        -+------------+--------+--------------------------------+-
+         | astro      |    142 | Solar System Lab               |
+         | astro      |    155 | Telescope Workshop             |
+         | chem       |    115 | Organic Chemistry Laboratory I |
+         | phys       |    388 | Experimental Physics I         |
+                                                         (4 rows)
+
+         ----
+         /(course?credits<3&department.school='ns'){department,number,title}
+         SELECT "course"."department", "course"."number", "course"."title" FROM "ad"."course" AS "course" INNER JOIN (SELECT "department"."school", "department"."code" FROM "ad"."department" AS "department") AS "department_2" ON (("course"."department" = "department_2"."code")) WHERE ((CAST("course"."credits" AS INTEGER) < 3) AND (CAST("department_2"."school" AS TEXT) = 'ns')) ORDER BY 1 ASC, 2 ASC
+    - uri: /course{department, number, title}?credits<3&department.school='ns'
+      status: 200 OK
+      headers:
+      - [Content-Type, text/plain; charset=UTF-8]
+      body: |2
+         | (course?credits<3&department.school='ns')            |
+        -+------------------------------------------------------+-
+         | department | number | title                          |
+        -+------------+--------+--------------------------------+-
+         | astro      |    142 | Solar System Lab               |
+         | astro      |    155 | Telescope Workshop             |
+         | chem       |    115 | Organic Chemistry Laboratory I |
+         | phys       |    388 | Experimental Physics I         |
+                                                         (4 rows)
+
+         ----
+         /course{department,number,title}?credits<3&department.school='ns'
          SELECT "course"."department", "course"."number", "course"."title" FROM "ad"."course" AS "course" INNER JOIN (SELECT "department"."school", "department"."code" FROM "ad"."department" AS "department") AS "department_2" ON (("course"."department" = "department_2"."code")) WHERE ((CAST("course"."credits" AS INTEGER) < 3) AND (CAST("department_2"."school" AS TEXT) = 'ns')) ORDER BY 1 ASC, 2 ASC
     - uri: /(course?credits<3&department.school='ns'){department, number, title}
-=======
-         SELECT "course"."department", "course"."number", "course"."title" FROM "ad"."course" AS "course" INNER JOIN (SELECT "department"."code", "department"."school" FROM "ad"."department" AS "department") AS "department_2" ON (("course"."department" = "department_2"."code")) WHERE (("course"."credits" < 3) AND ("department_2"."school" = 'ns')) ORDER BY 1 ASC, 2 ASC
-    - uri: /(course?credits<3&department.school='ns') {department, number, title}
->>>>>>> 573f9ffa
       status: 200 OK
       headers:
       - [Content-Type, text/plain; charset=UTF-8]
@@ -5305,6 +5327,20 @@
           ["sc", "School of Continuing Studies"]
         ]
     - uri: /course{department{code,name},number,title+}? department.school='bus'/:csv
+      status: 200 OK
+      headers:
+      - [Content-Type, text/csv; charset=UTF-8]
+      - [Content-Disposition, 'attachment; filename="(course{department{code,name},number,title+}?department.school=''bus'').csv"']
+      body: "department{code},department{name},number,title+\r\ncorpfi,Corporate Finance,234,Accounting
+        Information Systems\r\nacc,Accounting,527,Advanced Accounting\r\ncapmrk,Capital
+        Markets,756,Capital Risk Management\r\ncorpfi,Corporate Finance,601,Case Studies
+        in Corporate Finance\r\nacc,Accounting,606,Corporate Financial Law\r\ncorpfi,Corporate
+        Finance,404,Corporate Financial Management\r\nacc,Accounting,426,Corporate
+        Taxation\r\nacc,Accounting,315,Financial Accounting\r\ncapmrk,Capital Markets,818,Financial
+        Statement Analysis\r\ncapmrk,Capital Markets,712,International Financial Markets\r\nacc,Accounting,100,Practical
+        Bookkeeping\r\nacc,Accounting,200,Principles of Accounting I\r\ncapmrk,Capital
+        Markets,808,Principles of Portfolio Management\r\n"
+    - uri: /course{department{code,name},number,title+}?department.school='bus'/:csv
       status: 200 OK
       headers:
       - [Content-Type, text/csv; charset=UTF-8]
